--- conflicted
+++ resolved
@@ -1,21 +1,9 @@
 from logging import getLogger
 
-<<<<<<< HEAD
 from reversi_zero.config import Config, GuiConfig, PlayWithHumanConfig
 import reversi_zero.env.reversi_env as reversiEnv
 from reversi_zero.play_game.game_model import PlayWithHuman, GameEvent
 from reversi_zero.lib.bitboard import board_to_string
-=======
-import wx
-from wx.core import CommandEvent
-
-from ..config import Config, GuiConfig
-from ..env.reversi_env import Player
-from ..play_game.game_model import PlayWithHuman, GameEvent
-
-logger = getLogger(__name__)
->>>>>>> 37bde22a
-
 
 logger = getLogger(__name__)
 
