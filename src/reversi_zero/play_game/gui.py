from logging import getLogger

import wx
from wx.core import CommandEvent

from ..config import Config, GuiConfig
from ..env.reversi_env import Player
from ..play_game.game_model import PlayWithHuman, GameEvent

logger = getLogger(__name__)


def start(config: Config):
    config.play_with_human.update_play_config(config.play)
    reversi_model = PlayWithHuman(config)
    app = wx.App()
    Frame(reversi_model, config.gui).Show()
    app.MainLoop()


def notify(caption, message):
    dialog = wx.MessageDialog(None, message=message, caption=caption, style=wx.OK)
    dialog.ShowModal()
    dialog.Destroy()


class Frame(wx.Frame):
    def __init__(self, model: PlayWithHuman, gui_config: GuiConfig):
        self.model = model
        self.gui_config = gui_config
        self.is_flip_vertical = False
        self.show_player_evaluation = True
        wx.Frame.__init__(self, None, -1, self.gui_config.window_title, size=self.gui_config.window_size)
        # panel
        self.panel = wx.Panel(self)
        self.panel.Bind(wx.EVT_LEFT_DOWN, self.try_move)
        self.panel.Bind(wx.EVT_PAINT, self.refresh)

        self.new_game(human_is_black=True)
        # menu bar
        menu = wx.Menu()
        menu.Append(1, u"New Game(Black)")
        menu.Append(2, u"New Game(White)")
        menu.AppendSeparator()
        menu.Append(5, u"Flip Vertical")
        menu.Append(6, u"Show/Hide Player evaluation")
        menu.AppendSeparator()
        menu.Append(9, u"quit")
        menu_bar = wx.MenuBar()
        menu_bar.Append(menu, u"menu")
        self.SetMenuBar(menu_bar)
        self.Bind(wx.EVT_MENU, self.handle_new_game, id=1)
        self.Bind(wx.EVT_MENU, self.handle_new_game, id=2)
        self.Bind(wx.EVT_MENU, self.handle_flip_vertical, id=5)
        self.Bind(wx.EVT_MENU, self.handle_show_hide_player_evaluation, id=6)
        self.Bind(wx.EVT_MENU, self.handle_quit, id=9)

        # status bar
        self.CreateStatusBar()

        self.model.add_observer(self.handle_game_event)

    def handle_game_event(self, event):
        if event == GameEvent.update:
            self.panel.Refresh()
            self.update_status_bar()
            wx.Yield()
        elif event == GameEvent.over:
            self.game_over()
        elif event == GameEvent.ai_move:
            self.ai_move()

    def handle_quit(self, event: CommandEvent):
        self.Close()

    def handle_new_game(self, event: CommandEvent):
        self.new_game(human_is_black=event.GetId() == 1)

    def handle_flip_vertical(self, event):
        self.is_flip_vertical = not self.is_flip_vertical
        self.panel.Refresh()

    def handle_show_hide_player_evaluation(self, event):
        self.show_player_evaluation = not self.show_player_evaluation
        self.panel.Refresh()

    def new_game(self, human_is_black):
        self.model.start_game(human_is_black=human_is_black)
        self.model.play_next_turn()

    def ai_move(self):
        self.panel.Refresh()
        self.update_status_bar()
        wx.Yield()
        self.model.move_by_ai()
        self.model.play_next_turn()

    def try_move(self, event):
        if self.model.over:
            return
<<<<<<< HEAD
        while 1:
            x = eval(input("请输入x："))
            y = eval(input("请输入y："))
            print(x)
            print(y)
            if self.model.available(y, x):
                break

            print("该位置不能下，请重新输入。")

        self.model.move(y, x)
        print(board_to_string(self.model.env.board.white, self.model.env.board.black))
=======
        # calculate coordinate from window coordinate
        event_x, event_y = event.GetX(), event.GetY()
        w, h = self.panel.GetSize()
        x = int(event_x / (w / 8))
        y = int(event_y / (h / 8))

        if self.is_flip_vertical:
            y = 7 - y

        if not self.model.available(x, y):
            return

        self.model.move(x, y)
>>>>>>> 88868808
        self.model.play_next_turn()

    def game_over(self):
        # if game is over then display dialog

        black, white = self.model.number_of_black_and_white
        mes = "black: %d\nwhite: %d\n" % (black, white)
        if black == white:
            mes += "** draw **"
        else:
            mes += "winner: %s" % ["black", "white"][black < white]
        notify("game is over", mes)
        # elif self.reversi.passed != None:
        #     notify("passing turn", "pass")

    def update_status_bar(self):
<<<<<<< HEAD
        print("current player is " + ["White", "Black"][self.model.next_player == reversiEnv.Player.black])
=======
        msg = "current player is " + ["White", "Black"][self.model.next_player == Player.black]
>>>>>>> 88868808
        if self.model.last_evaluation:
            msg += f"|AI Confidence={self.model.last_evaluation:.4f}"
        self.SetStatusText(msg)

    def refresh(self, event):
        dc = wx.PaintDC(self.panel)
        self.update_status_bar()

<<<<<<< HEAD
def action_to_cor(action):
    for i in range(8):
        for j in range(8):
            if i*8+j == action:
                return i,j

def start(config: Config):
    config.play_with_human.update_play_config(config.play)
    reversi_model = PlayWithHuman(config)
    temp = AIvsHuman(reversi_model)
    MainLoop(temp)


def MainLoop(temp: AIvsHuman):
    num = 0
    while not temp.model.over:
        temp.try_move()
        print("round:"+str(num))
        print(board_to_string(temp.model.env.board.white ,temp.model.env.board.black))
        num += 1
    print("finish")
=======
        w, h = self.panel.GetSize()
        # background
        dc.SetBrush(wx.Brush("#228b22"))
        dc.DrawRectangle(0, 0, w, h)
        # grid
        dc.SetBrush(wx.Brush("black"))
        px, py = w / 8, h / 8
        for y in range(8):
            dc.DrawLine(y * px, 0, y * px, h)
            dc.DrawLine(0, y * py, w, y * py)
        dc.DrawLine(w - 1, 0, w - 1, h - 1)
        dc.DrawLine(0, h - 1, w - 1, h - 1)

        # stones
        brushes = {Player.white: wx.Brush("white"), Player.black: wx.Brush("black")}
        for y in range(8):
            vy = 7 - y if self.is_flip_vertical else y
            for x in range(8):
                c = self.model.stone(x, y)
                if c is not None:
                    dc.SetBrush(brushes[c])
                    dc.DrawEllipse(x * px, vy * py, px, py)
                if self.model.last_history:
                    q_value = self.model.last_history.values[y * 8 + x]
                    n_value = self.model.last_history.visit[y * 8 + x]
                    enemy_q_value = - self.model.last_history.enemy_values[y * 8 + x]
                    enemy_n_value = self.model.last_history.enemy_visit[y * 8 + x]

                    dc.SetTextForeground(wx.Colour("blue"))
                    if n_value:
                        dc.DrawText(f"{int(n_value):d}", x * px + 2, vy * py + 2)
                    if q_value:
                        if q_value < 0:
                            dc.SetTextForeground(wx.Colour("red"))
                        dc.DrawText(f"{int(q_value*100):d}", x * px + 2, (vy + 1) * py - 16)

                    if self.show_player_evaluation:
                        dc.SetTextForeground(wx.Colour("purple"))
                        if enemy_n_value:
                            dc.DrawText(f"{int(enemy_n_value):2d}", (x + 1) * px - 20, vy * py + 2)
                        if enemy_q_value:
                            if enemy_q_value < 0:
                                dc.SetTextForeground(wx.Colour("orange"))
                            dc.DrawText(f"{int(enemy_q_value*100):2d}", (x + 1) * px - 24, (vy + 1) * py - 16)
>>>>>>> 88868808
<|MERGE_RESOLUTION|>--- conflicted
+++ resolved
@@ -31,13 +31,11 @@
         self.is_flip_vertical = False
         self.show_player_evaluation = True
         wx.Frame.__init__(self, None, -1, self.gui_config.window_title, size=self.gui_config.window_size)
-        # panel
         self.panel = wx.Panel(self)
         self.panel.Bind(wx.EVT_LEFT_DOWN, self.try_move)
         self.panel.Bind(wx.EVT_PAINT, self.refresh)
 
         self.new_game(human_is_black=True)
-        # menu bar
         menu = wx.Menu()
         menu.Append(1, u"New Game(Black)")
         menu.Append(2, u"New Game(White)")
@@ -55,7 +53,6 @@
         self.Bind(wx.EVT_MENU, self.handle_show_hide_player_evaluation, id=6)
         self.Bind(wx.EVT_MENU, self.handle_quit, id=9)
 
-        # status bar
         self.CreateStatusBar()
 
         self.model.add_observer(self.handle_game_event)
@@ -98,21 +95,6 @@
     def try_move(self, event):
         if self.model.over:
             return
-<<<<<<< HEAD
-        while 1:
-            x = eval(input("请输入x："))
-            y = eval(input("请输入y："))
-            print(x)
-            print(y)
-            if self.model.available(y, x):
-                break
-
-            print("该位置不能下，请重新输入。")
-
-        self.model.move(y, x)
-        print(board_to_string(self.model.env.board.white, self.model.env.board.black))
-=======
-        # calculate coordinate from window coordinate
         event_x, event_y = event.GetX(), event.GetY()
         w, h = self.panel.GetSize()
         x = int(event_x / (w / 8))
@@ -125,11 +107,9 @@
             return
 
         self.model.move(x, y)
->>>>>>> 88868808
         self.model.play_next_turn()
 
     def game_over(self):
-        # if game is over then display dialog
 
         black, white = self.model.number_of_black_and_white
         mes = "black: %d\nwhite: %d\n" % (black, white)
@@ -138,15 +118,9 @@
         else:
             mes += "winner: %s" % ["black", "white"][black < white]
         notify("game is over", mes)
-        # elif self.reversi.passed != None:
-        #     notify("passing turn", "pass")
 
     def update_status_bar(self):
-<<<<<<< HEAD
-        print("current player is " + ["White", "Black"][self.model.next_player == reversiEnv.Player.black])
-=======
         msg = "current player is " + ["White", "Black"][self.model.next_player == Player.black]
->>>>>>> 88868808
         if self.model.last_evaluation:
             msg += f"|AI Confidence={self.model.last_evaluation:.4f}"
         self.SetStatusText(msg)
@@ -155,34 +129,11 @@
         dc = wx.PaintDC(self.panel)
         self.update_status_bar()
 
-<<<<<<< HEAD
-def action_to_cor(action):
-    for i in range(8):
-        for j in range(8):
-            if i*8+j == action:
-                return i,j
+        w, h = self.panel.GetSize()
 
-def start(config: Config):
-    config.play_with_human.update_play_config(config.play)
-    reversi_model = PlayWithHuman(config)
-    temp = AIvsHuman(reversi_model)
-    MainLoop(temp)
-
-
-def MainLoop(temp: AIvsHuman):
-    num = 0
-    while not temp.model.over:
-        temp.try_move()
-        print("round:"+str(num))
-        print(board_to_string(temp.model.env.board.white ,temp.model.env.board.black))
-        num += 1
-    print("finish")
-=======
-        w, h = self.panel.GetSize()
-        # background
         dc.SetBrush(wx.Brush("#228b22"))
         dc.DrawRectangle(0, 0, w, h)
-        # grid
+
         dc.SetBrush(wx.Brush("black"))
         px, py = w / 8, h / 8
         for y in range(8):
@@ -191,7 +142,7 @@
         dc.DrawLine(w - 1, 0, w - 1, h - 1)
         dc.DrawLine(0, h - 1, w - 1, h - 1)
 
-        # stones
+
         brushes = {Player.white: wx.Brush("white"), Player.black: wx.Brush("black")}
         for y in range(8):
             vy = 7 - y if self.is_flip_vertical else y
@@ -221,5 +172,4 @@
                         if enemy_q_value:
                             if enemy_q_value < 0:
                                 dc.SetTextForeground(wx.Colour("orange"))
-                            dc.DrawText(f"{int(enemy_q_value*100):2d}", (x + 1) * px - 24, (vy + 1) * py - 16)
->>>>>>> 88868808
+                            dc.DrawText(f"{int(enemy_q_value*100):2d}", (x + 1) * px - 24, (vy + 1) * py - 16)